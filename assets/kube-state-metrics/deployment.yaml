--- conflicted
+++ resolved
@@ -61,11 +61,7 @@
         - --port=8081
         - --telemetry-host=127.0.0.1
         - --telemetry-port=8082
-<<<<<<< HEAD
-        image: quay.io/coreos/kube-state-metrics:v1.6.0
-=======
         image: quay.io/coreos/kube-state-metrics:v1.7.1
->>>>>>> 0b1f1c8f
         name: kube-state-metrics
         resources:
           requests:
